[![GitHub Workflow Status](https://img.shields.io/github/workflow/status/iomega/ms2query/CI%20Build)](https://github.com/iomega/ms2query/actions/workflows/CI_build.yml)
![GitHub](https://img.shields.io/github/license/iomega/ms2query)
[![PyPI](https://img.shields.io/pypi/v/ms2query)](https://pypi.org/project/ms2query/)
[![fair-software.eu](https://img.shields.io/badge/fair--software.eu-%E2%97%8F%20%20%E2%97%8F%20%20%E2%97%8F%20%20%E2%97%8F%20%20%E2%97%8B-yellow)](https://fair-software.eu)

# MS2Query - Reliable and fast MS/MS spectral-based analogue search 

## The preprint is out now and can be found on: https://www.biorxiv.org/content/10.1101/2022.07.22.501125v1

MS2Query is able to search for both analogues and exact matches in large libraries. 

Metabolomics of natural extracts remains hampered by the grand challenge of metabolite annotation and identification. Only a tiny fraction of all metabolites has an annotated spectrum in a library; hence, when searching only for exact library matches such an approach generally has a low recall. An attractive alternative is searching for so-called analogues as a starting point for structural annotations; analogues are library molecules which are not exact matches, but display a high chemical similarity. However, current analogue search implementations are not very reliable yet and are relatively slow. Here, we present MS2Query, a machine learning-based tool that integrates mass spectrum-based chemical similarity predictors (Spec2Vec and MS2Deepscore) as well as detected precursor masses to rank potential analogues and exact matches. The reliability and scalability of MS2Query are encouraging steps toward higher-throughput large-scale untargeted metabolomics workflows. This offers entirely new opportunities for further increasing the annotation rate of complex metabolite mixtures.

<img src="https://github.com/iomega/ms2query/blob/main/images/workflow_ms2query.png" width="1000">


### Workflow
MS2Query is a tool for MSMS library matching, searching both for analogues and exact matches in one run. The workflow for running MS2Query first uses MS2Deepscore to calculate spectral similarity scores between all library spectra and a query spectrum. By using pre-computed MS2Deepscore embeddings for library spectra, this full-library comparison can be computed very quickly. The top 2000 spectra with the highest MS2Deepscore are selected. In contrast to other analogue search methods, no preselection on precursor m/z is performed. MS2Query optimizes re-ranking the best analogue or exact match at the top by using a random forest that combines 5 features. The random forest predicts a score between 0 and 1 between each library and query spectrum and the highest scoring library match is selected. By using a minimum threshold for this score, unreliable matches can be filtered out.

### Preliminary results
MS2Query can reliably predict good analogues and exact library matches. We demonstrate that MS2Query is able to find reliable analogues for 35% of the mass spectra during benchmarking with an average Tanimoto score of 0.67 (chemical similarity). For the benchmarking test set, any exact library matches were purposely removed from the reference library, to make sure the best possible match is an analogue. This is a large improvement compared to a modified cosine score based method, which resulted in an average Tanimoto score of 0.45 with settings that resulted in a recall of 35% on the same test set. The workflow of MS2Query is fully automated and optimized for scalability and speed. This makes it possible to run MS2Query on 1000 query spectra against a library of over 300.000 spectra in less than 15 minutes on a normal laptop. The scalability of MS2Query is an encouraging step toward higher-throughput large-scale untargeted metabolomics workflows, thereby creating the opportunity to develop entirely novel large-scale full sample comparisons. The good performance for larger molecules offers a lot of new opportunities for further increasing the annotation rate of complex metabolite mixtures, in particular for natural product relevant mass ranges. Finally, MS2Query is provided as a tested, open source Python library which grants easy access for researchers and developers. 

For questions regarding MS2Query you can contact niek.dejonge@wur.nl


## Documentation for users
### Prepare environmnent
We recommend to create an Anaconda environment with

```
conda create --name ms2query python=3.8
conda activate ms2query
```
### Pip install MS2Query
MS2Query can simply be installed by running:
```
pip install ms2query
```

### Run MS2Query
Below you can find an example script for running MS2Query.
Before running the script, replace the variables `ms2query_library_files_directory` and `ms2_spectra_directory` with the correct directories.

This script will first download files for a default MS2Query library.
This default library is trained on the [GNPS library](https://gnps.ucsd.edu/) from 2021-15-12.
Automatic downloading can take long, alternatively all model files can be manually downloaded from https://zenodo.org/record/6997924#.YvuonS5BxPY for positive mode and https://zenodo.org/record/7107654#.Yy3BeKRBxPY for negative mode. When manually downloading, store all these files in one directory and set ms2query_library_files_directory to this directory.

After downloading, a **library search** and an **analog search** is performed on the query spectra in your directory (`ms2_spectra_directory`).
The results generated by MS2Query, are stored as csv files in a results directory within the same directory as your query spectra.

Note: When running, Tensorflow often raises a few warnings on most computers. These warnings are raised when no GPU is installed and can be ignored. 

```python
from ms2query.run_ms2query import download_zenodo_files, run_complete_folder
from ms2query.ms2library import create_library_object_from_one_dir

# Set the location where downloaded library and model files are stored
ms2query_library_files_directory = "./ms2query_library_files"

# Define the folder in which your query spectra are stored.
# Accepted formats are: "mzML", "json", "mgf", "msp", "mzxml", "usi" or a pickled matchms object. 
ms2_spectra_directory = 
ion_mode = # Fill in "positive" or "negative" to indicate for which ion mode you would like to download the library

zenodo_DOIs = {"positive": 6997924, 
               "negative": 7107654}

# Downloads pretrained models and files for MS2Query (>2GB download)
download_zenodo_files(zenodo_DOIs[ion_mode], 
                      ms2query_library_files_directory)

# Create a MS2Library object
ms2library = create_library_object_from_one_dir(ms2query_library_files_directory)

# Run library search and analog search on your files.
run_complete_folder(ms2library, ms2_spectra_directory)

```

<<<<<<< HEAD
## Create your own library (without training new models)
The code below creates all required library files for your own in house library. 
No new models for MS2deepscore, Spec2Vec and MS2Query will be trained, to do this see the next section.
=======
## Create your own library
To create your own library you also need to install RDKit, by running the following in your command line (while in the ms2query conda environment):
```
conda install -c conda-forge rdkit
```
>>>>>>> 03de1fc1

It is important that the library spectra are annotated with smiles, inchi's or inchikeys in the metadata otherwise they
are not included in the library. 

Fill in the blank spots with the file locations.
The models for spec2vec, ms2deepscore and ms2query can be downloaded from the zenodo links (see above).

```python
from ms2query.create_new_library.library_files_creator import LibraryFilesCreator
from ms2query.clean_and_filter_spectra import clean_normalize_and_split_annotated_spectra
from ms2query.utils import load_matchms_spectrum_objects_from_file

spectrum_file_location =  # The file location of the library spectra
library_spectra = load_matchms_spectrum_objects_from_file(spectrum_file_location)
# Fill in the missing values:
cleaned_library_spectra = clean_normalize_and_split_annotated_spectra(library_spectra, ion_mode_to_keep="")[
    0]  # fill in "positive" or "negative"
library_creator = LibraryFilesCreator(cleaned_library_spectra,
                                      output_directory="",  # For instance "data/library_data/all_GNPS_positive_mode_"
                                      ms2ds_model_file_name="",  # The file location of the ms2ds model
                                      s2v_model_file_name="", )  # The file location of the s2v model
library_creator.create_all_library_files()
```

To run MS2Query on your own created library run (again fill in the blanks).
For the SQLite file, S2V embeddings file and the ms2ds embeddings file. The files just calculated by you should be used.
For the other files the files downloaded from zenodo (see "run MS2Query") should be used. 
The results will be returned as csv files in a results directory. 
```python
from ms2query.run_ms2query import run_complete_folder
from ms2query.ms2library import create_library_object_from_one_dir

# Define the folder in which your query spectra are stored.
# Accepted formats are: "mzML", "json", "mgf", "msp", "mzxml", "usi" or a pickled matchms object. 
ms2_spectra_directory = 
ms2_library_directory = # Specify the directory containing all the library and model files

# Create a MS2Library object from one directory
# If this does not work (because files have unexpected names or are not in one dir) see below.
ms2library = create_library_object_from_one_dir(ms2_library_directory)

# Run library search and analog search on your files.
run_complete_folder(ms2library, ms2_spectra_directory)
```

An alternative for loading in a ms2library is by specifying each file type manually, which is needed if not all file are in one dir or if the library files or models have unexpected names

```python
from ms2query.ms2library import MS2Library
# Specify all the file locations 
ms2library = MS2Library(sqlite_file_name= ,
                        s2v_model_file_name= ,
                        ms2ds_model_file_name= ,
                        pickled_s2v_embeddings_file_name= ,
                        pickled_ms2ds_embeddings_file_name= ,
                        ms2query_model_file_name= ,
                        classifier_csv_file_name= , #Leave None if not available
                        )
```

# Create your own library and train new models
The code trains new MS2Deepscore, Spec2Vec and MS2Query models for your in house library, 
and creates all needed files for running MS2Query. 

It is important that the library spectra are annotated with smiles, inchi's or inchikeys in the metadata otherwise they
are not included in the library and training. 

Fill in the blank spots below and run the code (can take several days). 
The models will be stored in the specified output_folder. MS2Query can be run

```python
from ms2query.create_new_library.train_models import clean_and_train_models
clean_and_train_models(spectrum_file=, #Fill in the location of the file containing the library spectra
                       # Accepted formats are: "mzML", "json", "mgf", "msp", "mzxml", "usi" or a pickled matchms object. 
                       ion_mode=, # Fill in the ion mode, choose from "positive" or "negative"
                       output_folder= # The output folder in which all the models are stored. 
                       )
```

To run MS2Query on your own created library run the code below (again fill in the blanks).

```python
from ms2query.run_ms2query import run_complete_folder
from ms2query.ms2library import create_library_object_from_one_dir

# Define the folder in which your query spectra are stored.
# Accepted formats are: "mzML", "json", "mgf", "msp", "mzxml", "usi" or a pickled matchms object. 
ms2_spectra_directory = # Specify the folder containing the query spectra you want to run against the library
ms2_library_directory = # Specify the directory containing all the library and model files

# Create a MS2Library object from one directory
# If this does not work (because files have unexpected names or are not in one dir) see below.
ms2library = create_library_object_from_one_dir(ms2_library_directory)

# Run library search and analog search on your files.
run_complete_folder(ms2library, ms2_spectra_directory)
```

After running the model can be loaded 

## Documentation for developers
### Prepare environmnent
We recommend to create an Anaconda environment with

```
conda create --name ms2query python=3.7
conda activate ms2query
```
### Clone repository
Clone the present repository, e.g. by running
```
git clone https://github.com/iomega/ms2query.git
```
And then install the required dependencies, e.g. by running the following from within the cloned directory
```
pip install -e .
```
To run all unit tests, to check if everything was installed successfully run: 
```
pytest
```

## Contributing

If you want to contribute to the development of ms2query,
have a look at the [contribution guidelines](CONTRIBUTING.md).

## License

Copyright (c) 2021, Netherlands eScience Center

Licensed under the Apache License, Version 2.0 (the "License");
you may not use this file except in compliance with the License.
You may obtain a copy of the License at

http://www.apache.org/licenses/LICENSE-2.0

Unless required by applicable law or agreed to in writing, software
distributed under the License is distributed on an "AS IS" BASIS,
WITHOUT WARRANTIES OR CONDITIONS OF ANY KIND, either express or implied.
See the License for the specific language governing permissions and
limitations under the License.<|MERGE_RESOLUTION|>--- conflicted
+++ resolved
@@ -77,17 +77,14 @@
 
 ```
 
-<<<<<<< HEAD
 ## Create your own library (without training new models)
 The code below creates all required library files for your own in house library. 
 No new models for MS2deepscore, Spec2Vec and MS2Query will be trained, to do this see the next section.
-=======
-## Create your own library
+
 To create your own library you also need to install RDKit, by running the following in your command line (while in the ms2query conda environment):
 ```
 conda install -c conda-forge rdkit
 ```
->>>>>>> 03de1fc1
 
 It is important that the library spectra are annotated with smiles, inchi's or inchikeys in the metadata otherwise they
 are not included in the library. 
