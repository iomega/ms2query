![GitHub Workflow Status](https://img.shields.io/github/workflow/status/iomega/ms2query/CI%20Build) ![GitHub](https://img.shields.io/github/license/iomega/ms2query)
# ms2query
MS2Query - machine learning assisted library querying of MS/MS spectra.

## Prepare environmnent
We recommend to create an Anaconda environment with

```
conda create --name ms2query python=3.7
conda activate ms2query
<<<<<<< HEAD
pip install matchms
pip install streamlit
pip install spec2vec
pip install networkx
pip install plotly
=======
```
And then install the required dependencies, e.g. by running the following from the cloned directory
```
pip install -e
>>>>>>> 4ed6c082
```
  
## Run app locally
Enter in terminal:
```
streamlit run ms2query_app.py
```<|MERGE_RESOLUTION|>--- conflicted
+++ resolved
@@ -8,18 +8,10 @@
 ```
 conda create --name ms2query python=3.7
 conda activate ms2query
-<<<<<<< HEAD
-pip install matchms
-pip install streamlit
-pip install spec2vec
-pip install networkx
-pip install plotly
-=======
 ```
 And then install the required dependencies, e.g. by running the following from the cloned directory
 ```
 pip install -e
->>>>>>> 4ed6c082
 ```
   
 ## Run app locally
