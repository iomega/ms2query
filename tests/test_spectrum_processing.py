--- conflicted
+++ resolved
@@ -8,12 +8,12 @@
 from spec2vec import SpectrumDocument
 
 
-<<<<<<< HEAD
 if sys.version_info < (3, 8):
     import pickle5 as pickle
 else:
     import pickle
-=======
+
+    
 def test_clean_metadata():
     spectrum_1 = Spectrum(mz=np.array([5, 110, 220, 330, 399, 440],
                                       dtype="float"),
@@ -32,8 +32,6 @@
         "Expected 2 spectra"
     assert processed_spectrum_list[0].get("parent_mass") == 238.99272354800925
     assert processed_spectrum_list[1].get("parent_mass") == 238.99272354800925
-
->>>>>>> 7f13e361
 
 
 def test_minimal_processing_multiple_spectra():
