"""Functions to handle spectrum processing steps. Any metadata related cleaning
and inspection is expected to happen prior to running MS2Query and is not taken
into account here. Processing here hence refers to inspecting, filtering,
adjusting the spectrum peaks (m/z and intensities).
"""
from typing import Dict, Union, List
import numpy as np
from matchms import Spectrum
from spec2vec import SpectrumDocument
from tqdm import tqdm
from matchms.typing import SpectrumType
from matchms.filtering import normalize_intensities, select_by_mz, \
    select_by_intensity, reduce_to_number_of_peaks, add_losses
from matchms.filtering.require_precursor_mz import require_precursor_mz
from matchms.filtering.default_filters import default_filters
from matchms.filtering.add_parent_mass import add_parent_mass


def clean_metadata(spectrum_list: List[SpectrumType]):
    spectra_cleaned_metadata = []
    for s in spectrum_list:
        s = default_filters(s)
        s = add_parent_mass(s,
                            estimate_from_adduct=False,
                            overwrite_existing_entry=True)
        spectra_cleaned_metadata.append(s)
    return spectra_cleaned_metadata


def minimal_processing_multiple_spectra(spectrum_list: List[SpectrumType],
                                        progress_bar: bool = False,
                                        **settings: Union[int, float],
                                        ) -> List[SpectrumType]:
    """Preprocesses all spectra and removes None values

    Args:
    ------
    spectrum_list:
        List of spectra that should be preprocessed.
    progress_bar:
        If true a progress bar will be shown.
    mz_from
        Set lower threshold for m/z peak positions. Default is 10.0.
    n_required_below_mz
        Number of minimal required peaks with m/z below 1000.0Da for a spectrum
        to be considered.
        Spectra not meeting this criteria will be set to None.
    intensity_from
        Set lower threshold for peak intensity. Default is 0.001.
    max_mz_required
        Only peaks <= max_mz_required will be counted to check if spectrum
        contains sufficient peaks to be considered.
    """
    for i, spectrum in enumerate(
            tqdm(spectrum_list,
                 desc="Preprocessing spectra",
                 disable=not progress_bar)):
        processed_spectrum = spectrum_processing_minimal(spectrum,
                                                         **settings)
        spectrum_list[i] = processed_spectrum

    # Remove None values
    return [spectrum for spectrum in spectrum_list if spectrum]


def spectrum_processing_minimal(spectrum: SpectrumType,
                                **settings: Union[int, float]
                                ) -> Union[SpectrumType, None]:
    """Minimal necessary spectrum processing that is required by MS2Query.
    This mostly includes intensity normalization and setting spectra to None
    when they do not meet the minimum requirements.

    Args:
    ----------
    spectrum:
        Spectrum to process
    mz_from
        Set lower threshold for m/z peak positions. Default is 10.0.
    n_required_below_mz
        Number of minimal required peaks with m/z below 1000.0Da for a spectrum
        to be considered.
        Spectra not meeting this criteria will be set to None.
    intensity_from
        Set lower threshold for peak intensity. Default is 0.001.
    max_mz_required
        Only peaks <= max_mz_required will be counted to check if spectrum
        contains sufficient peaks to be considered.
    """
    settings = set_minimal_processing_defaults(**settings)
    spectrum = normalize_intensities(spectrum)
    spectrum = select_by_intensity(spectrum,
                                   intensity_from=settings["intensity_from"])
    spectrum = select_by_mz(spectrum,
                            mz_from=settings["mz_from"],
                            mz_to=np.inf)
    spectrum = require_peaks_below_mz(
        spectrum,
        n_required=settings["n_required_below_mz"],
        max_mz=settings["max_mz_required"])
    spectrum = require_precursor_mz(spectrum)
    return spectrum


def set_minimal_processing_defaults(**settings: Union[int, float]
                                    ) -> Dict[str, Union[int, float]]:
    """Set default argument values (where no user input is given).

    Args:
    ----------
    **settings:
        Change default settings
    """
    defaults = {"mz_from": 10.0,
                "n_required_below_mz": 5,
                "intensity_from": 0.001,
                "max_mz_required": 1000.0,
                }

    # Set default parameters or replace by **settings input
<<<<<<< HEAD
    for key, value in defaults.items():
        if key not in settings:
            settings[key] = value
=======
    for key, default_value in defaults.items():
        if key not in settings:
            settings[key] = default_value
>>>>>>> 8730aed1
    return settings


def require_peaks_below_mz(spectrum_in: SpectrumType,
                           n_required: int = 10,
                           max_mz: float = 1000.0) -> SpectrumType:
    """Spectrum will be set to None when it has fewer peaks than required.

    Args:
    ----------
    spectrum_in:
        Input spectrum.
    n_required:
        Number of minimum required peaks. Spectra with fewer peaks will be set
        to 'None'.
    max_mz:
        Only peaks <= max_mz will be counted to check if spectrum contains
        sufficient peaks to be considered (>= n_required).
    """
    if spectrum_in is None:
        return None

    spectrum = spectrum_in.clone()

    if spectrum.peaks.mz[spectrum.peaks.mz < max_mz].size < n_required:
        return None

    return spectrum


def spectrum_processing_s2v(spectrum: SpectrumType,
                            **settings: Union[int, float]
                            ) -> Union[SpectrumType]:
    """Spectrum processing required for computing Spec2Vec scores.

    Args:
    ----------
    spectrum:
        Spectrum to process
    mz_from:
        Peaks below this value are removed. Default = 10.0
    mz_to:
        Peaks above this value are removed. Default = 1000.0
    n_required
        Number of minimal required peaks for a spectrum to be considered.
    ratio_desired
        Number of minimum required peaks. Spectra with fewer peaks will be set
        to 'None'. Default is 1.
    n_max
        Maximum number of peaks to be kept per spectrum. Default is 1000.
    loss_mz_from
        Minimum allowed m/z value for losses. Default is 0.0.
    loss_mz_to
        Maximum allowed m/z value for losses. Default is 1000.0.
    """
    settings = set_spec2vec_defaults(**settings)
    spectrum = select_by_mz(spectrum,
                            mz_from=settings["mz_from"],
                            mz_to=settings["mz_to"])
    spectrum = reduce_to_number_of_peaks(
        spectrum,
        n_required=settings["n_required"],
        ratio_desired=settings["ratio_desired"],
        n_max=settings["n_max"])

    spectrum = add_losses(spectrum,
                          loss_mz_from=settings["loss_mz_from"],
                          loss_mz_to=settings["loss_mz_to"])
    assert spectrum is not None, \
        "Expects Spectrum that has high enough quality and is not None"
    return spectrum


def set_spec2vec_defaults(**settings: Union[int, float]
                          ) -> Dict[str, Union[int, float]]:
    """Set spec2vec default argument values"(where no user input is given)".

    Args
    ----------
    **settings:
        Change default settings
    """
    defaults = {"mz_from": 10.0,
                "mz_to": 1000.0,
                "n_required": 1,
                "ratio_desired": 0.5,
                "intensity_from": 0.001,
                "n_max": 1000,
                "loss_mz_from": 5.0,
                "loss_mz_to": 200.0,
                }
    # Set default parameters or replace by **settings input
<<<<<<< HEAD
    for key, value in defaults.items():
        if key not in settings:
            settings[key] = value
=======
    for key, default_value in defaults.items():
        if key not in settings:
            settings[key] = default_value
>>>>>>> 8730aed1
    return settings


def create_spectrum_documents(query_spectra: List[Spectrum],
                              progress_bar: bool = False,
                              nr_of_decimals: int = 2
                              ) -> List[SpectrumDocument]:
    """Transforms list of Spectrum to List of SpectrumDocument

    Args
    ------
    query_spectra:
        List of Spectrum objects that are transformed to SpectrumDocument
    progress_bar:
        When true a progress bar is shown. Default = False
    nr_of_decimals:
        The number of decimals used for binning the peaks.
    """
    spectrum_documents = []
    for spectrum in tqdm(query_spectra,
                         desc="Converting Spectrum to Spectrum_document",
                         disable=not progress_bar):
        post_process_spectrum = spectrum_processing_s2v(spectrum)
        spectrum_documents.append(SpectrumDocument(
            post_process_spectrum,
            n_decimals=nr_of_decimals))
    return spectrum_documents<|MERGE_RESOLUTION|>--- conflicted
+++ resolved
@@ -117,15 +117,11 @@
                 }
 
     # Set default parameters or replace by **settings input
-<<<<<<< HEAD
-    for key, value in defaults.items():
-        if key not in settings:
-            settings[key] = value
-=======
+
     for key, default_value in defaults.items():
         if key not in settings:
             settings[key] = default_value
->>>>>>> 8730aed1
+
     return settings
 
 
@@ -218,15 +214,11 @@
                 "loss_mz_to": 200.0,
                 }
     # Set default parameters or replace by **settings input
-<<<<<<< HEAD
-    for key, value in defaults.items():
-        if key not in settings:
-            settings[key] = value
-=======
+
     for key, default_value in defaults.items():
         if key not in settings:
             settings[key] = default_value
->>>>>>> 8730aed1
+
     return settings
 
 
