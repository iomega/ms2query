"""
This script is not needed for normally running MS2Query, it is only needed to to train
new models
"""

import os
from spec2vec.model_building import train_new_word2vec_model
from ms2query.clean_and_filter_spectra import (
    clean_normalize_and_split_annotated_spectra, create_spectrum_documents)
from ms2query.create_new_library.library_files_creator import \
    LibraryFilesCreator
from ms2query.create_new_library.train_ms2deepscore import \
    train_ms2deepscore_wrapper
from ms2query.create_new_library.train_ms2query_model import (
    convert_to_onnx_model, train_ms2query_model)
from ms2query.utils import load_matchms_spectrum_objects_from_file


class SettingsTrainingModels:
    def __init__(self,
                 settings: dict = None):
        default_settings = {"ms2ds_fraction_validation_spectra": 30,
                            "ms2ds_epochs": 150,
                            "spec2vec_iterations": 30,
                            "ms2query_fraction_for_making_pairs": 40,
                            "add_compound_classes": True}
        if settings:
            for setting in settings:
                assert setting in default_settings, \
                    f"Available settings are {default_settings.keys()}"
                default_settings[setting] = settings[setting]
        self.ms2ds_fraction_validation_spectra: float = default_settings["ms2ds_fraction_validation_spectra"]
        self.ms2ds_epochs: int = default_settings["ms2ds_epochs"]
        self.ms2query_fraction_for_making_pairs: int = default_settings["ms2query_fraction_for_making_pairs"]
        self.spec2vec_iterations = default_settings["spec2vec_iterations"]
<<<<<<< HEAD
        self.add_compound_classes: bool = default_settings["add_compound_classes"]
=======
        self.add_compound_classes = default_settings["add_compound_classes"]

>>>>>>> 0733c601

def train_all_models(annotated_training_spectra,
                     unannotated_training_spectra,
                     output_folder,
                     settings: SettingsTrainingModels):
    if not os.path.isdir(output_folder):
        os.mkdir(output_folder)
    # set file names of new generated files
    ms2deepscore_model_file_name = os.path.join(output_folder, "ms2deepscore_model.hdf5")
    spec2vec_model_file_name = os.path.join(output_folder, "spec2vec_model.model")
    ms2query_model_file_name = os.path.join(output_folder, "ms2query_model.onnx")
    ms2ds_history_figure_file_name = os.path.join(output_folder, "ms2deepscore_training_history.svg")

    # Train MS2Deepscore model
    train_ms2deepscore_wrapper(annotated_training_spectra,
                               ms2deepscore_model_file_name,
                               settings.ms2ds_fraction_validation_spectra,
                               settings.ms2ds_epochs,
                               ms2ds_history_figure_file_name
                               )

    # Train Spec2Vec model
    spectrum_documents = create_spectrum_documents(annotated_training_spectra + unannotated_training_spectra)

    train_new_word2vec_model(spectrum_documents,
                             iterations=settings.spec2vec_iterations,
                             filename=spec2vec_model_file_name,
                             workers=4,
                             progress_logger=True)

    # Train MS2Query model
    ms2query_model = train_ms2query_model(annotated_training_spectra,
                                          os.path.join(output_folder, "library_for_training_ms2query"),
                                          ms2deepscore_model_file_name,
                                          spec2vec_model_file_name,
                                          fraction_for_training=settings.ms2query_fraction_for_making_pairs)
    convert_to_onnx_model(ms2query_model, ms2query_model_file_name)

    # Create library with all training spectra
    library_files_creator = LibraryFilesCreator(annotated_training_spectra,
                                                output_folder,
                                                spec2vec_model_file_name,
                                                ms2deepscore_model_file_name,
<<<<<<< HEAD
                                                add_compound_classes = settings.add_compound_classes)
=======
                                                add_compound_classes=settings.add_compound_classes)
>>>>>>> 0733c601
    library_files_creator.create_all_library_files()


def clean_and_train_models(spectrum_file: str,
                           ion_mode: str,
                           output_folder,
                           model_train_settings = None):
    """Trains a new MS2Deepscore, Spec2Vec and MS2Query model and creates all needed library files

    :param spectrum_file:
        The file name of the library spectra
    :param ion_mode:
        The ion mode of the spectra you want to use for training the models, choose from "positive" or "negative"
    :param output_folder:
        The folder in which the models and library files are stored.
    :param model_train_settings:
        The settings used for training the models, options can be found in SettingsTrainingModels. If None is given
        all the default settings are used. The options and default settings are:
        {"ms2ds_fraction_validation_spectra": 30, "ms2ds_epochs": 150, "spec2vec_iterations": 30,
        "ms2query_fraction_for_making_pairs": 40, "add_compound_classes": False}
    """
    if not os.path.exists(output_folder):
        os.mkdir(output_folder)
    assert os.path.isdir(output_folder), "The specified folder is not a folder"
    assert ion_mode in {"positive", "negative"}, "ion_mode should be set to 'positive' or 'negative'"

    settings = SettingsTrainingModels(model_train_settings)

    spectra = load_matchms_spectrum_objects_from_file(spectrum_file)
    annotated_spectra, unnnotated_spectra = clean_normalize_and_split_annotated_spectra(spectra,
                                                                                        ion_mode,
                                                                                        do_pubchem_lookup=True)
    train_all_models(annotated_spectra,
                     unnnotated_spectra,
                     output_folder,
                     settings)<|MERGE_RESOLUTION|>--- conflicted
+++ resolved
@@ -33,12 +33,8 @@
         self.ms2ds_epochs: int = default_settings["ms2ds_epochs"]
         self.ms2query_fraction_for_making_pairs: int = default_settings["ms2query_fraction_for_making_pairs"]
         self.spec2vec_iterations = default_settings["spec2vec_iterations"]
-<<<<<<< HEAD
         self.add_compound_classes: bool = default_settings["add_compound_classes"]
-=======
-        self.add_compound_classes = default_settings["add_compound_classes"]
 
->>>>>>> 0733c601
 
 def train_all_models(annotated_training_spectra,
                      unannotated_training_spectra,
@@ -82,11 +78,7 @@
                                                 output_folder,
                                                 spec2vec_model_file_name,
                                                 ms2deepscore_model_file_name,
-<<<<<<< HEAD
-                                                add_compound_classes = settings.add_compound_classes)
-=======
                                                 add_compound_classes=settings.add_compound_classes)
->>>>>>> 0733c601
     library_files_creator.create_all_library_files()
 
 
