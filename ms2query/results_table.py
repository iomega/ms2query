--- conflicted
+++ resolved
@@ -1,11 +1,7 @@
 import numpy as np
 import pandas as pd
-<<<<<<< HEAD
 from typing import Union, List, Set
 from matchms.Spectrum import Spectrum
-=======
-from typing import Union, List
->>>>>>> 1aa7c86b
 from ms2query.query_from_sqlite_database import get_metadata_from_sqlite
 
 
