--- conflicted
+++ resolved
@@ -5,19 +5,16 @@
 The format is based on [Keep a Changelog](https://keepachangelog.com/en/1.0.0/),
 and this project adheres to [Semantic Versioning](https://semver.org/spec/v2.0.0.html).
 
-<<<<<<< HEAD
 ## [0.7.4]
 - Set pandas version to <2.0
 - Set maximum numpy version
 - Remove matchmsextras from dependencies
 
-## [0.7.1]
-=======
+
 ## [0.7.3]
 - Fix h5py dependency issue
 
 ## [0.7.2]
->>>>>>> c7be37bf
 - Downloading files is more modular. 
 - Loading only the models for training your own model is easier. 
 - The default settings for additional metadata are changed to match mgf files from feature based molecular networking 
